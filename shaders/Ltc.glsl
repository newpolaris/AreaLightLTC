-- Vertex
// IN
layout (location = 0) in vec3 inPosition;
layout (location = 1) in vec3 inNormal;
layout (location = 2) in vec2 inTexcoords;

// Out
out vec4 vPositionW;
out vec3 vNormalW;

uniform mat4 uWorld;
uniform mat4 uView;
uniform mat4 uProjection;

void main()
{
    mat4 worldViewProj = uProjection*uView*uWorld;

    vPositionW = uWorld * vec4(inPosition, 1.0);
    vNormalW = mat3(uWorld) * inNormal;
	gl_Position = worldViewProj * vec4(inPosition, 1.0);
}

-- Fragment

<<<<<<< HEAD
=======
// #define USE_SPHERE_INTEGRAL 1

const float LUT_SIZE = 64.0;
const float LUT_SCALE = (LUT_SIZE - 1.0) / LUT_SIZE;
const float LUT_BIAS = 0.5 / LUT_SIZE;

>>>>>>> 479dbb80
// bind roughness   {label:"Roughness", default:0.25, min:0.01, max:1, step:0.001}
// bind dcolor      {label:"Diffuse Color",  r:1.0, g:1.0, b:1.0}
// bind intensity   {label:"Light Intensity", default:4, min:0, max:10}
// bind width       {label:"Width",  default: 8, min:0.1, max:15, step:0.1}
// bind height      {label:"Height", default: 8, min:0.1, max:15, step:0.1}
// bind roty        {label:"Rotation Y", default: 0, min:0, max:1, step:0.001}
// bind rotz        {label:"Rotation Z", default: 0, min:0, max:1, step:0.001}
// bind twoSided    {label:"Two-sided", default:false}

// IN
in vec4 vPositionW;
in vec3 vNormalW;

// OUT
out vec3 FragColor;

uniform vec4 uQuadPoints[4]; // Area light quad
uniform vec4 uStarPoints[10]; // Area light star
uniform vec3 uViewPositionW;

uniform float uF0; // frenel
uniform float uRoughness;
uniform vec3 uAlbedo; // from material
uniform vec4 uAlbedo2; // additional albedo
uniform float uIntensity;
uniform float uWidth;
uniform float uHeight;
uniform float uRotY;
uniform float uRotZ;
uniform bool ubTwoSided;
uniform bool ubClipless;
<<<<<<< HEAD
uniform bool ubTextured;

uniform sampler2D uLtc1;
uniform sampler2D uLtc2;
=======
uniform bool ubTexturedLight;
uniform bool ubDebug;

uniform sampler2D uLtc1;
uniform sampler2D uLtc2;
uniform sampler2D uFilteredMap;
>>>>>>> 479dbb80

uniform sampler2DArray tex;
uniform mat4 uView;
uniform vec2 uResolution;
uniform int uSampleCount;

// Tracing and intersection
///////////////////////////

struct Ray
{
	vec3 origin;
	vec3 dir;
};

struct Rect
{
	vec3 center;
	vec3 dirx;
	vec3 diry;

	float halfx;
	float halfy;

	vec4 plane;
};


bool RayPlaneIntersect(Ray ray, vec4 plane, out float t)
{
	t = -dot(plane, vec4(ray.origin, 1.0))/dot(plane.xyz, ray.dir);
	return t > 0.0;
}

bool RayRectIntersect(Ray ray, Rect rect, out float t)
{
	bool intersect = RayPlaneIntersect(ray, rect.plane, t);
	if (intersect)
	{
		vec3 pos = ray.origin + ray.dir*t;
		vec3 lpos = pos - rect.center;

		float x = dot(lpos, rect.dirx);
		float y = dot(lpos, rect.diry);

		if (abs(x) > rect.halfx || abs(y) > rect.halfy)
			intersect = false;
	}
	return intersect;
}

vec2 RectUVs(vec3 pos, Rect rect)
{
    vec3 lpos = pos - rect.center;

    float x = dot(lpos, rect.dirx);
    float y = dot(lpos, rect.diry);

    return vec2(
        0.5*x/rect.halfx + 0.5,
        0.5*y/rect.halfy + 0.5);
}

<<<<<<< HEAD
mat3 transpose(mat3 v)
{
    mat3 tmp;
    tmp[0] = vec3(v[0].x, v[1].x, v[2].x);
    tmp[1] = vec3(v[0].y, v[1].y, v[2].y);
    tmp[2] = vec3(v[0].z, v[1].z, v[2].z);

    return tmp;
}

vec3 PowVec3(vec3 v, float p)
{
    return vec3(pow(v.x, p), pow(v.y, p), pow(v.z, p));
}

vec3 rrt_odt_fit(vec3 v)
{
    vec3 a = v*(         v + 0.0245786) - 0.000090537;
    vec3 b = v*(0.983729*v + 0.4329510) + 0.238081;
    return a/b;
}

mat3 mat3_from_rows(vec3 c0, vec3 c1, vec3 c2)
{
    mat3 m = mat3(c0, c1, c2);
    m = transpose(m);

    return m;
}

vec3 mul(mat3 m, vec3 v)
{
    return m * v;
}

mat3 mul(mat3 m1, mat3 m2)
{
    return m1 * m2;
}

float saturate(float v)
{
    return clamp(v, 0.0, 1.0);
}

vec3 saturate(vec3 v)
{
    return clamp(v, 0.0, 1.0);
}

vec3 aces_fitted(vec3 color)
{
	mat3 ACES_INPUT_MAT = mat3_from_rows(
	    vec3( 0.59719, 0.35458, 0.04823),
	    vec3( 0.07600, 0.90834, 0.01566),
	    vec3( 0.02840, 0.13383, 0.83777));

	mat3 ACES_OUTPUT_MAT = mat3_from_rows(
	    vec3( 1.60475,-0.53108,-0.07367),
	    vec3(-0.10208, 1.10813,-0.00605),
	    vec3(-0.00327,-0.07276, 1.07602));

    color = mul(ACES_INPUT_MAT, color);

    // Apply RRT and ODT
    color = rrt_odt_fit(color);

    color = mul(ACES_OUTPUT_MAT, color);

    // Clamp to [0, 1]
    color = saturate(color);

    return color;
}

// Camera functions
///////////////////

Ray GenerateCameraRay()
=======
// Camera functions
///////////////////

Ray GenerateCameraRay(vec3 position, vec3 target)
>>>>>>> 479dbb80
{
	Ray ray;

	// Random jitter within pixel for AA
	ray.origin = position;
	ray.dir = normalize(target - position);

	return ray;
}

vec3 rotation_y(vec3 v, float a)
{
    vec3 r;
    r.x =  v.x*cos(a) + v.z*sin(a);
    r.y =  v.y;
    r.z = -v.x*sin(a) + v.z*cos(a);
    return r;
}

vec3 rotation_z(vec3 v, float a)
{
    vec3 r;
    r.x =  v.x*cos(a) - v.y*sin(a);
    r.y =  v.x*sin(a) + v.y*cos(a);
    r.z =  v.z;
    return r;
}

vec3 rotation_yz(vec3 v, float ay, float az)
{
    return rotation_z(rotation_y(v, ay), az);
}

// Linearly Transformed Cosines
///////////////////////////////

<<<<<<< HEAD
=======
// Real-Time Area Lighting: a Journey from Research to Production
>>>>>>> 479dbb80
vec3 IntegrateEdgeVec(vec3 v1, vec3 v2)
{
    float x = dot(v1, v2);
    float y = abs(x);
<<<<<<< HEAD

    float a = 0.8543985 + (0.4965155 + 0.0145206*y)*y;
    float b = 3.4175940 + (4.1616724 + y)*y;
    float v = a / b;

    float theta_sintheta = (x > 0.0) ? v : 0.5*inversesqrt(max(1.0 - x*x, 1e-7)) - v;

    return cross(v1, v2)*theta_sintheta;
}

=======

    float a = 0.8543985 + (0.4965155 + 0.0145206*y)*y;
    float b = 3.4175940 + (4.1616724 + y)*y;
    float v = a / b;

    float theta_sintheta = (x > 0.0) ? v : 0.5*inversesqrt(max(1.0 - x*x, 1e-7)) - v;

    return cross(v1, v2)*theta_sintheta;
}

>>>>>>> 479dbb80
float IntegrateEdge(vec3 v1, vec3 v2)
{
    return IntegrateEdgeVec(v1, v2).z;
}

void ClipQuadToHorizon(inout vec3 L[5], out int n)
{
    // detect clipping config
    int config = 0;
    if (L[0].z > 0.0) config += 1;
    if (L[1].z > 0.0) config += 2;
    if (L[2].z > 0.0) config += 4;
    if (L[3].z > 0.0) config += 8;

    // clip
    n = 0;

    if (config == 0)
    {
        // clip all
    }
    else if (config == 1) // V1 clip V2 V3 V4
    {
        n = 3;
        L[1] = -L[1].z * L[0] + L[0].z * L[1];
        L[2] = -L[3].z * L[0] + L[0].z * L[3];
    }
    else if (config == 2) // V2 clip V1 V3 V4
    {
        n = 3;
        L[0] = -L[0].z * L[1] + L[1].z * L[0];
        L[2] = -L[2].z * L[1] + L[1].z * L[2];
    }
    else if (config == 3) // V1 V2 clip V3 V4
    {
        n = 4;
        L[2] = -L[2].z * L[1] + L[1].z * L[2];
        L[3] = -L[3].z * L[0] + L[0].z * L[3];
    }
    else if (config == 4) // V3 clip V1 V2 V4
    {
        n = 3;
        L[0] = -L[3].z * L[2] + L[2].z * L[3];
        L[1] = -L[1].z * L[2] + L[2].z * L[1];
    }
    else if (config == 5) // V1 V3 clip V2 V4) impossible
    {
        n = 0;
    }
    else if (config == 6) // V2 V3 clip V1 V4
    {
        n = 4;
        L[0] = -L[0].z * L[1] + L[1].z * L[0];
        L[3] = -L[3].z * L[2] + L[2].z * L[3];
    }
    else if (config == 7) // V1 V2 V3 clip V4
    {
        n = 5;
        L[4] = -L[3].z * L[0] + L[0].z * L[3];
        L[3] = -L[3].z * L[2] + L[2].z * L[3];
    }
    else if (config == 8) // V4 clip V1 V2 V3
    {
        n = 3;
        L[0] = -L[0].z * L[3] + L[3].z * L[0];
        L[1] = -L[2].z * L[3] + L[3].z * L[2];
        L[2] =  L[3];
    }
    else if (config == 9) // V1 V4 clip V2 V3
    {
        n = 4;
        L[1] = -L[1].z * L[0] + L[0].z * L[1];
        L[2] = -L[2].z * L[3] + L[3].z * L[2];
    }
    else if (config == 10) // V2 V4 clip V1 V3) impossible
    {
        n = 0;
    }
    else if (config == 11) // V1 V2 V4 clip V3
    {
        n = 5;
        L[4] = L[3];
        L[3] = -L[2].z * L[3] + L[3].z * L[2];
        L[2] = -L[2].z * L[1] + L[1].z * L[2];
    }
    else if (config == 12) // V3 V4 clip V1 V2
    {
        n = 4;
        L[1] = -L[1].z * L[2] + L[2].z * L[1];
        L[0] = -L[0].z * L[3] + L[3].z * L[0];
    }
    else if (config == 13) // V1 V3 V4 clip V2
    {
        n = 5;
        L[4] = L[3];
        L[3] = L[2];
        L[2] = -L[1].z * L[2] + L[2].z * L[1];
        L[1] = -L[1].z * L[0] + L[0].z * L[1];
    }
    else if (config == 14) // V2 V3 V4 clip V1
    {
        n = 5;
        L[4] = -L[0].z * L[3] + L[3].z * L[0];
        L[0] = -L[0].z * L[1] + L[1].z * L[0];
    }
    else if (config == 15) // V1 V2 V3 V4
    {
        n = 4;
    }
    
    if (n == 3)
        L[3] = L[0];
    if (n == 4)
        L[4] = L[0];
}

<<<<<<< HEAD
vec3 FetchColorTexture(vec2 uv, float lod)
{
    if (!ubTextured)
        return vec3(1, 1, 1);
    uv.y = 1.0 - uv.y;
    return texture(tex, vec3(uv, lod)).rgb;
=======
vec3 mul(mat3 m, vec3 v)
{
    return m * v;
}

mat3 mul(mat3 m1, mat3 m2)
{
    return m1 * m2;
>>>>>>> 479dbb80
}

vec3 FetchDiffuseFilteredTexture(vec3 p1, vec3 p2, vec3 p3, vec3 p4, vec3 dir)
{
<<<<<<< HEAD
    if (ubTextured == false)
=======
    if (ubTexturedLight == false)
>>>>>>> 479dbb80
        return vec3(1, 1, 1);
    
    // area light plane basis
    vec3 V1 = p2 - p1;
    vec3 V2 = p4 - p1;
    vec3 planeOrtho = cross(V1, V2);
    float planeAreaSquared = dot(planeOrtho, planeOrtho);

    Ray ray;
    ray.origin = vec3(0, 0, 0);
    ray.dir = dir;
    vec4 plane = vec4(planeOrtho, -dot(planeOrtho, p1));
    float planeDist;
    RayPlaneIntersect(ray, plane, planeDist);
 
    vec3 P = planeDist*ray.dir - p1;
 
    // find tex coords of P
    float dot_V1_V2 = dot(V1, V2);
    float inv_dot_V1_V1 = 1.0 / dot(V1, V1);
    vec3 V2_ = V2 - V1 * dot_V1_V2 * inv_dot_V1_V1;
    vec2 Puv;
    Puv.y = dot(V2_, P) / dot(V2_, V2_);
    Puv.x = dot(V1, P)*inv_dot_V1_V1 - dot_V1_V2*inv_dot_V1_V1*Puv.y;

    // LOD
    float d = abs(planeDist) / pow(planeAreaSquared, 0.25);
    
    // Flip texture to match OpenGL conventions
    Puv = Puv*vec2(1, -1) + vec2(0, 1);
    
    float lod = log(2048.0*d)/log(3.0);
<<<<<<< HEAD
    lod = min(lod, 7.0);
    
    float lodA = floor(lod);
    float lodB = ceil(lod);
    float t = lod - lodA;
    
    vec3 a = FetchColorTexture(Puv, lodA);
    vec3 b = FetchColorTexture(Puv, lodB);

    return mix(a, b, t);
=======
    lod = min(lod, 8.0);

    return textureLod(uFilteredMap, Puv, lod).rgb;
>>>>>>> 479dbb80
}

// Use code in 'LTC webgl sample'
vec3 LTC_Evaluate(vec3 N, vec3 V, vec3 P, mat3 Minv, vec4 points[4], bool twoSided)
{
    // construct orthonormal basis around N
    vec3 T1, T2;
    T1 = normalize(V - N*dot(V, N));
    T2 = cross(N, T1);

    // rotate area light in (T1, T2, N) basis
    Minv = mul(Minv, transpose(mat3(T1, T2, N)));
    
    mat3 MM = mat3(1);

    // polygon (allocate 5 vertices for clipping)
    vec3 L[5];
<<<<<<< HEAD
    L[0] = mul(Minv, points[0] - P);
    L[1] = mul(Minv, points[1] - P);
    L[2] = mul(Minv, points[2] - P);
    L[3] = mul(Minv, points[3] - P);
    
=======
    L[0] = mul(Minv, points[0].xyz - P);
    L[1] = mul(Minv, points[1].xyz - P);
    L[2] = mul(Minv, points[2].xyz - P);
    L[3] = mul(Minv, points[3].xyz - P);
    L[4] = L[3]; // avoid warning

>>>>>>> 479dbb80
    vec3 LL[4];
    LL[0] = L[0];
    LL[1] = L[1];
    LL[2] = L[2];
    LL[3] = L[3];
<<<<<<< HEAD

    // integrate
    float sum = 0.0;
    vec3 colorMap;

    if (ubClipless)
    {
        vec3 dir = points[0].xyz - P;
        vec3 lightNormal = cross(points[1] - points[0], points[3] - points[0]);
        bool behind = (dot(dir, lightNormal) < 0.0);

        L[0] = normalize(L[0]);
        L[1] = normalize(L[1]);
        L[2] = normalize(L[2]);
        L[3] = normalize(L[3]);

        vec3 vsum = vec3(0.0);

        vsum += IntegrateEdgeVec(L[0], L[1]);
        vsum += IntegrateEdgeVec(L[1], L[2]);
        vsum += IntegrateEdgeVec(L[2], L[3]);
        vsum += IntegrateEdgeVec(L[3], L[0]);

        float len = length(vsum);
        float z = vsum.z/len;

        if (behind)
            z = -z;

        vec2 uv = vec2(z*0.5 + 0.5, len);
        uv.y = 1 - uv.y;
        uv = uv*LUT_SCALE + LUT_BIAS;

        float scale = texture(uLtc2, uv).w;

        sum = len*scale;

        if (behind && !twoSided)
            sum = 0.0;

        vec3 fetchDir = vsum/len;
        colorMap = FetchDiffuseFilteredTexture(LL[0], LL[1], LL[2], LL[3], fetchDir);
    }
    else
    {
        int n;
        ClipQuadToHorizon(L, n);

    if (n == 0)
        return vec3(0, 0, 0);

    // project onto sphere
    L[0] = normalize(L[0]);
    L[1] = normalize(L[1]);
    L[2] = normalize(L[2]);
    L[3] = normalize(L[3]);
    L[4] = normalize(L[4]);
        
        vec3 vsum;

        // integrate
        vsum  = IntegrateEdgeVec(L[0], L[1]);
        vsum += IntegrateEdgeVec(L[1], L[2]);
        vsum += IntegrateEdgeVec(L[2], L[3]);
        if (n >= 4)
            vsum += IntegrateEdgeVec(L[3], L[4]);
        if (n == 5)
            vsum += IntegrateEdgeVec(L[4], L[0]);

        sum = twoSided ? abs(vsum.z) : max(0.0, vsum.z);

=======

    // integrate
    float sum = 0.0;
    vec3 colorMap = vec3(1);

    if (ubClipless)
    {
        vec3 dir = points[0].xyz - P;
        vec3 lightNormal = cross(points[1].xyz - points[0].xyz, points[3].xyz - points[0].xyz);
        bool behind = (dot(dir, lightNormal) < 0.0);

        L[0] = normalize(L[0]);
        L[1] = normalize(L[1]);
        L[2] = normalize(L[2]);
        L[3] = normalize(L[3]);

        vec3 vsum = vec3(0.0);

        vsum += IntegrateEdgeVec(L[0], L[1]);
        vsum += IntegrateEdgeVec(L[1], L[2]);
        vsum += IntegrateEdgeVec(L[2], L[3]);
        vsum += IntegrateEdgeVec(L[3], L[0]);

        float len = length(vsum);
    #ifndef USE_SPHERE_INTEGRAL
        float z = vsum.z/len;

        if (behind)
            z = -z;

        vec2 uv = vec2(z*0.5 + 0.5, len);
        // if mtx data is loaded from image need to be flip
        uv.y = 1 - uv.y;
        uv = uv*LUT_SCALE + LUT_BIAS;

        float scale = texture(uLtc2, uv).w;
        sum = len*scale;
    #else
        // SphereIntegral
        sum = max((len*len + vsum.z)/(len + 1), 0);
    #endif
        if (behind && !twoSided)
            sum = 0.0;

        vec3 fetchDir = vsum/len;
        colorMap = FetchDiffuseFilteredTexture(LL[0], LL[1], LL[2], LL[3], fetchDir);
    }
    else
    {
        int n;
        ClipQuadToHorizon(L, n);

        if (n == 0)
            return vec3(0, 0, 0);

        // project onto sphere
        L[0] = normalize(L[0]);
        L[1] = normalize(L[1]);
        L[2] = normalize(L[2]);
        L[3] = normalize(L[3]);
        L[4] = normalize(L[4]);
        
        vec3 vsum;

        // integrate
        vsum  = IntegrateEdgeVec(L[0], L[1]);
        vsum += IntegrateEdgeVec(L[1], L[2]);
        vsum += IntegrateEdgeVec(L[2], L[3]);
        if (n >= 4)
            vsum += IntegrateEdgeVec(L[3], L[4]);
        if (n == 5)
            vsum += IntegrateEdgeVec(L[4], L[0]);

        sum = twoSided ? abs(vsum.z) : max(0.0, vsum.z);

>>>>>>> 479dbb80
        vec3 fetchDir = normalize(vsum);
        colorMap = FetchDiffuseFilteredTexture(LL[0], LL[1], LL[2], LL[3], fetchDir);
    }

<<<<<<< HEAD
    vec3 Lo_i = sum * colorMap;
    return Lo_i;
=======
    // scale by filtered light color
    return sum * colorMap;
>>>>>>> 479dbb80
}

// Scene helpers
////////////////

void InitRect(out Rect rect, in vec4 points[4])
{
    vec3 right = vec3(points[3] - points[0]);
    vec3 up = vec3(points[0] - points[1]);
    rect.dirx = normalize(right);
    rect.diry = normalize(up);
	rect.center = vec3((points[0] + points[2]))*0.5;
	rect.halfx = 0.5*length(right);
	rect.halfy = 0.5*length(up);

	vec3 rectNormal = cross(rect.dirx, rect.diry);
	rect.plane = vec4(rectNormal, -dot(rectNormal, rect.center));
}

vec3 toLinear(vec3 _rgb)
{
	return pow(abs(_rgb), vec3(2.2));
}

<<<<<<< HEAD
// Misc. helpers
////////////////

const float gamma = 2.2;

vec3 ToLinear(vec3 v) { return PowVec3(v,     gamma); }
vec3 ToSRGB(vec3 v)   { return PowVec3(v, 1.0/gamma); }

=======
>>>>>>> 479dbb80
void main()
{
    const float minRoughness = 0.03;
    float metallic = 0.f;
    float roughness = max(uRoughness*uRoughness, minRoughness);
    vec3 normal = normalize(vec3(vNormalW));
	vec3 lcol = vec3(uIntensity);
    vec3 albedo = toLinear(vec3(uAlbedo2));
    vec3 baseColor = toLinear(uAlbedo);
    vec3 dcol = baseColor*(1.0 - metallic);
    vec3 scol = mix(vec3(uF0), baseColor, metallic);

<<<<<<< HEAD
    Ray ray = GenerateCameraRay();
=======
	Ray ray = GenerateCameraRay(uViewPositionW, vPositionW.xyz);
>>>>>>> 479dbb80

	vec3 col = vec3(0);
    vec3 pos = vPositionW.xyz;
    vec3 V = -ray.dir;
    vec3 N = normal;

    float ndotv = clamp(dot(N, V), 0, 1);
    vec2 uv = vec2(roughness, sqrt(1.0 - ndotv));
    // if mtx data is loaded from image need to be flip
    uv.y = 1 - uv.y;
    // scale and bias coordinates, for correct filtered lookup
    uv = uv*LUT_SCALE + LUT_BIAS;

<<<<<<< HEAD
        float ndotv = saturate(dot(N, V));
        vec2 uv = vec2(uRoughness, sqrt(1.0 - ndotv));
        uv.y = 1.0 - uv.y;
        uv = uv*LUT_SCALE + LUT_BIAS;

        vec4 t1 = texture(uLtc1, uv);
        vec4 t2 = texture(uLtc2, uv);

        mat3 Minv = mat3(
            vec3(t1.x, 0, t1.y),
            vec3(  0,  1,    0),
            vec3(t1.z, 0, t1.w)
        );

        vec3 spec = LTC_Evaluate(N, V, pos, Minv, points, ubTwoSided);
        // BRDF shadowing and Fresnel
        spec *= scol*t2.x + (1.0 - scol)*t2.y;

        vec3 diff = LTC_Evaluate(N, V, pos, mat3(1), points, ubTwoSided);

        col = lcol*(spec + dcol*diff);
    }

    float distToRect;
    if (RayRectIntersect(ray, rect, distToRect))
    {
        if ((distToRect < distToFloor) || !hitFloor)
        {
            vec3 pos = ray.origin + ray.dir*distToRect;
            vec2 uv  = RectUVs(pos, rect);
            uv = uv*vec2(1, -1) + vec2(0, 1);
            col = lcol*texture(tex, vec3(uv, 0.0)).rgb;
            if (!ubTextured)
                col = lcol;
        }
    }

=======
    vec4 t1 = texture(uLtc1, uv);
    vec4 t2 = texture(uLtc2, uv);
    mat3 Minv = mat3(
        vec3(t1.x, 0, t1.y),
        vec3(   0, 1, 0),
        vec3(t1.z, 0, t1.w)
    );

    vec3 spec = LTC_Evaluate(N, V, pos, Minv, uQuadPoints, ubTwoSided);

    // apply BRDF scale terms (BRDF magnitude and Schlick Fresnel)
    spec *= scol*t2.x + (1.0 - scol)*t2.y;

    vec3 diff = LTC_Evaluate(N, V, pos, mat3(1), uQuadPoints, ubTwoSided);
>>>>>>> 479dbb80

    col = lcol*(spec + dcol*diff*albedo);

	FragColor = col;
}<|MERGE_RESOLUTION|>--- conflicted
+++ resolved
@@ -23,15 +23,12 @@
 
 -- Fragment
 
-<<<<<<< HEAD
-=======
 // #define USE_SPHERE_INTEGRAL 1
 
 const float LUT_SIZE = 64.0;
 const float LUT_SCALE = (LUT_SIZE - 1.0) / LUT_SIZE;
 const float LUT_BIAS = 0.5 / LUT_SIZE;
 
->>>>>>> 479dbb80
 // bind roughness   {label:"Roughness", default:0.25, min:0.01, max:1, step:0.001}
 // bind dcolor      {label:"Diffuse Color",  r:1.0, g:1.0, b:1.0}
 // bind intensity   {label:"Light Intensity", default:4, min:0, max:10}
@@ -63,21 +60,13 @@
 uniform float uRotZ;
 uniform bool ubTwoSided;
 uniform bool ubClipless;
-<<<<<<< HEAD
-uniform bool ubTextured;
+uniform bool ubTexturedLight;
+uniform bool ubDebug;
 
 uniform sampler2D uLtc1;
 uniform sampler2D uLtc2;
-=======
-uniform bool ubTexturedLight;
-uniform bool ubDebug;
-
-uniform sampler2D uLtc1;
-uniform sampler2D uLtc2;
-uniform sampler2D uFilteredMap;
->>>>>>> 479dbb80
-
-uniform sampler2DArray tex;
+uniform sampler2DArray uFilteredMap;
+
 uniform mat4 uView;
 uniform vec2 uResolution;
 uniform int uSampleCount;
@@ -139,92 +128,10 @@
         0.5*y/rect.halfy + 0.5);
 }
 
-<<<<<<< HEAD
-mat3 transpose(mat3 v)
-{
-    mat3 tmp;
-    tmp[0] = vec3(v[0].x, v[1].x, v[2].x);
-    tmp[1] = vec3(v[0].y, v[1].y, v[2].y);
-    tmp[2] = vec3(v[0].z, v[1].z, v[2].z);
-
-    return tmp;
-}
-
-vec3 PowVec3(vec3 v, float p)
-{
-    return vec3(pow(v.x, p), pow(v.y, p), pow(v.z, p));
-}
-
-vec3 rrt_odt_fit(vec3 v)
-{
-    vec3 a = v*(         v + 0.0245786) - 0.000090537;
-    vec3 b = v*(0.983729*v + 0.4329510) + 0.238081;
-    return a/b;
-}
-
-mat3 mat3_from_rows(vec3 c0, vec3 c1, vec3 c2)
-{
-    mat3 m = mat3(c0, c1, c2);
-    m = transpose(m);
-
-    return m;
-}
-
-vec3 mul(mat3 m, vec3 v)
-{
-    return m * v;
-}
-
-mat3 mul(mat3 m1, mat3 m2)
-{
-    return m1 * m2;
-}
-
-float saturate(float v)
-{
-    return clamp(v, 0.0, 1.0);
-}
-
-vec3 saturate(vec3 v)
-{
-    return clamp(v, 0.0, 1.0);
-}
-
-vec3 aces_fitted(vec3 color)
-{
-	mat3 ACES_INPUT_MAT = mat3_from_rows(
-	    vec3( 0.59719, 0.35458, 0.04823),
-	    vec3( 0.07600, 0.90834, 0.01566),
-	    vec3( 0.02840, 0.13383, 0.83777));
-
-	mat3 ACES_OUTPUT_MAT = mat3_from_rows(
-	    vec3( 1.60475,-0.53108,-0.07367),
-	    vec3(-0.10208, 1.10813,-0.00605),
-	    vec3(-0.00327,-0.07276, 1.07602));
-
-    color = mul(ACES_INPUT_MAT, color);
-
-    // Apply RRT and ODT
-    color = rrt_odt_fit(color);
-
-    color = mul(ACES_OUTPUT_MAT, color);
-
-    // Clamp to [0, 1]
-    color = saturate(color);
-
-    return color;
-}
-
 // Camera functions
 ///////////////////
 
-Ray GenerateCameraRay()
-=======
-// Camera functions
-///////////////////
-
 Ray GenerateCameraRay(vec3 position, vec3 target)
->>>>>>> 479dbb80
 {
 	Ray ray;
 
@@ -261,15 +168,11 @@
 // Linearly Transformed Cosines
 ///////////////////////////////
 
-<<<<<<< HEAD
-=======
 // Real-Time Area Lighting: a Journey from Research to Production
->>>>>>> 479dbb80
 vec3 IntegrateEdgeVec(vec3 v1, vec3 v2)
 {
     float x = dot(v1, v2);
     float y = abs(x);
-<<<<<<< HEAD
 
     float a = 0.8543985 + (0.4965155 + 0.0145206*y)*y;
     float b = 3.4175940 + (4.1616724 + y)*y;
@@ -280,18 +183,6 @@
     return cross(v1, v2)*theta_sintheta;
 }
 
-=======
-
-    float a = 0.8543985 + (0.4965155 + 0.0145206*y)*y;
-    float b = 3.4175940 + (4.1616724 + y)*y;
-    float v = a / b;
-
-    float theta_sintheta = (x > 0.0) ? v : 0.5*inversesqrt(max(1.0 - x*x, 1e-7)) - v;
-
-    return cross(v1, v2)*theta_sintheta;
-}
-
->>>>>>> 479dbb80
 float IntegrateEdge(vec3 v1, vec3 v2)
 {
     return IntegrateEdgeVec(v1, v2).z;
@@ -408,32 +299,26 @@
         L[4] = L[0];
 }
 
-<<<<<<< HEAD
+vec3 mul(mat3 m, vec3 v)
+{
+    return m * v;
+}
+
+mat3 mul(mat3 m1, mat3 m2)
+{
+    return m1 * m2;
+}
+
 vec3 FetchColorTexture(vec2 uv, float lod)
 {
-    if (!ubTextured)
+    if (!ubTexturedLight)
         return vec3(1, 1, 1);
-    uv.y = 1.0 - uv.y;
-    return texture(tex, vec3(uv, lod)).rgb;
-=======
-vec3 mul(mat3 m, vec3 v)
-{
-    return m * v;
-}
-
-mat3 mul(mat3 m1, mat3 m2)
-{
-    return m1 * m2;
->>>>>>> 479dbb80
+    return texture(uFilteredMap, vec3(uv, lod)).rgb;
 }
 
 vec3 FetchDiffuseFilteredTexture(vec3 p1, vec3 p2, vec3 p3, vec3 p4, vec3 dir)
 {
-<<<<<<< HEAD
-    if (ubTextured == false)
-=======
     if (ubTexturedLight == false)
->>>>>>> 479dbb80
         return vec3(1, 1, 1);
     
     // area light plane basis
@@ -466,7 +351,6 @@
     Puv = Puv*vec2(1, -1) + vec2(0, 1);
     
     float lod = log(2048.0*d)/log(3.0);
-<<<<<<< HEAD
     lod = min(lod, 7.0);
     
     float lodA = floor(lod);
@@ -477,11 +361,6 @@
     vec3 b = FetchColorTexture(Puv, lodB);
 
     return mix(a, b, t);
-=======
-    lod = min(lod, 8.0);
-
-    return textureLod(uFilteredMap, Puv, lod).rgb;
->>>>>>> 479dbb80
 }
 
 // Use code in 'LTC webgl sample'
@@ -499,35 +378,26 @@
 
     // polygon (allocate 5 vertices for clipping)
     vec3 L[5];
-<<<<<<< HEAD
-    L[0] = mul(Minv, points[0] - P);
-    L[1] = mul(Minv, points[1] - P);
-    L[2] = mul(Minv, points[2] - P);
-    L[3] = mul(Minv, points[3] - P);
-    
-=======
     L[0] = mul(Minv, points[0].xyz - P);
     L[1] = mul(Minv, points[1].xyz - P);
     L[2] = mul(Minv, points[2].xyz - P);
     L[3] = mul(Minv, points[3].xyz - P);
     L[4] = L[3]; // avoid warning
 
->>>>>>> 479dbb80
     vec3 LL[4];
     LL[0] = L[0];
     LL[1] = L[1];
     LL[2] = L[2];
     LL[3] = L[3];
-<<<<<<< HEAD
 
     // integrate
     float sum = 0.0;
-    vec3 colorMap;
+    vec3 colorMap = vec3(1);
 
     if (ubClipless)
     {
         vec3 dir = points[0].xyz - P;
-        vec3 lightNormal = cross(points[1] - points[0], points[3] - points[0]);
+        vec3 lightNormal = cross(points[1].xyz - points[0].xyz, points[3].xyz - points[0].xyz);
         bool behind = (dot(dir, lightNormal) < 0.0);
 
         L[0] = normalize(L[0]);
@@ -543,19 +413,23 @@
         vsum += IntegrateEdgeVec(L[3], L[0]);
 
         float len = length(vsum);
+    #ifndef USE_SPHERE_INTEGRAL
         float z = vsum.z/len;
 
         if (behind)
             z = -z;
 
         vec2 uv = vec2(z*0.5 + 0.5, len);
+        // if mtx data is loaded from image need to be flip
         uv.y = 1 - uv.y;
         uv = uv*LUT_SCALE + LUT_BIAS;
 
         float scale = texture(uLtc2, uv).w;
-
         sum = len*scale;
-
+    #else
+        // SphereIntegral
+        sum = max((len*len + vsum.z)/(len + 1), 0);
+    #endif
         if (behind && !twoSided)
             sum = 0.0;
 
@@ -567,15 +441,15 @@
         int n;
         ClipQuadToHorizon(L, n);
 
-    if (n == 0)
-        return vec3(0, 0, 0);
-
-    // project onto sphere
-    L[0] = normalize(L[0]);
-    L[1] = normalize(L[1]);
-    L[2] = normalize(L[2]);
-    L[3] = normalize(L[3]);
-    L[4] = normalize(L[4]);
+        if (n == 0)
+            return vec3(0, 0, 0);
+
+        // project onto sphere
+        L[0] = normalize(L[0]);
+        L[1] = normalize(L[1]);
+        L[2] = normalize(L[2]);
+        L[3] = normalize(L[3]);
+        L[4] = normalize(L[4]);
         
         vec3 vsum;
 
@@ -590,94 +464,12 @@
 
         sum = twoSided ? abs(vsum.z) : max(0.0, vsum.z);
 
-=======
-
-    // integrate
-    float sum = 0.0;
-    vec3 colorMap = vec3(1);
-
-    if (ubClipless)
-    {
-        vec3 dir = points[0].xyz - P;
-        vec3 lightNormal = cross(points[1].xyz - points[0].xyz, points[3].xyz - points[0].xyz);
-        bool behind = (dot(dir, lightNormal) < 0.0);
-
-        L[0] = normalize(L[0]);
-        L[1] = normalize(L[1]);
-        L[2] = normalize(L[2]);
-        L[3] = normalize(L[3]);
-
-        vec3 vsum = vec3(0.0);
-
-        vsum += IntegrateEdgeVec(L[0], L[1]);
-        vsum += IntegrateEdgeVec(L[1], L[2]);
-        vsum += IntegrateEdgeVec(L[2], L[3]);
-        vsum += IntegrateEdgeVec(L[3], L[0]);
-
-        float len = length(vsum);
-    #ifndef USE_SPHERE_INTEGRAL
-        float z = vsum.z/len;
-
-        if (behind)
-            z = -z;
-
-        vec2 uv = vec2(z*0.5 + 0.5, len);
-        // if mtx data is loaded from image need to be flip
-        uv.y = 1 - uv.y;
-        uv = uv*LUT_SCALE + LUT_BIAS;
-
-        float scale = texture(uLtc2, uv).w;
-        sum = len*scale;
-    #else
-        // SphereIntegral
-        sum = max((len*len + vsum.z)/(len + 1), 0);
-    #endif
-        if (behind && !twoSided)
-            sum = 0.0;
-
-        vec3 fetchDir = vsum/len;
-        colorMap = FetchDiffuseFilteredTexture(LL[0], LL[1], LL[2], LL[3], fetchDir);
-    }
-    else
-    {
-        int n;
-        ClipQuadToHorizon(L, n);
-
-        if (n == 0)
-            return vec3(0, 0, 0);
-
-        // project onto sphere
-        L[0] = normalize(L[0]);
-        L[1] = normalize(L[1]);
-        L[2] = normalize(L[2]);
-        L[3] = normalize(L[3]);
-        L[4] = normalize(L[4]);
-        
-        vec3 vsum;
-
-        // integrate
-        vsum  = IntegrateEdgeVec(L[0], L[1]);
-        vsum += IntegrateEdgeVec(L[1], L[2]);
-        vsum += IntegrateEdgeVec(L[2], L[3]);
-        if (n >= 4)
-            vsum += IntegrateEdgeVec(L[3], L[4]);
-        if (n == 5)
-            vsum += IntegrateEdgeVec(L[4], L[0]);
-
-        sum = twoSided ? abs(vsum.z) : max(0.0, vsum.z);
-
->>>>>>> 479dbb80
         vec3 fetchDir = normalize(vsum);
         colorMap = FetchDiffuseFilteredTexture(LL[0], LL[1], LL[2], LL[3], fetchDir);
     }
 
-<<<<<<< HEAD
-    vec3 Lo_i = sum * colorMap;
-    return Lo_i;
-=======
     // scale by filtered light color
     return sum * colorMap;
->>>>>>> 479dbb80
 }
 
 // Scene helpers
@@ -702,17 +494,6 @@
 	return pow(abs(_rgb), vec3(2.2));
 }
 
-<<<<<<< HEAD
-// Misc. helpers
-////////////////
-
-const float gamma = 2.2;
-
-vec3 ToLinear(vec3 v) { return PowVec3(v,     gamma); }
-vec3 ToSRGB(vec3 v)   { return PowVec3(v, 1.0/gamma); }
-
-=======
->>>>>>> 479dbb80
 void main()
 {
     const float minRoughness = 0.03;
@@ -725,11 +506,7 @@
     vec3 dcol = baseColor*(1.0 - metallic);
     vec3 scol = mix(vec3(uF0), baseColor, metallic);
 
-<<<<<<< HEAD
-    Ray ray = GenerateCameraRay();
-=======
 	Ray ray = GenerateCameraRay(uViewPositionW, vPositionW.xyz);
->>>>>>> 479dbb80
 
 	vec3 col = vec3(0);
     vec3 pos = vPositionW.xyz;
@@ -743,45 +520,6 @@
     // scale and bias coordinates, for correct filtered lookup
     uv = uv*LUT_SCALE + LUT_BIAS;
 
-<<<<<<< HEAD
-        float ndotv = saturate(dot(N, V));
-        vec2 uv = vec2(uRoughness, sqrt(1.0 - ndotv));
-        uv.y = 1.0 - uv.y;
-        uv = uv*LUT_SCALE + LUT_BIAS;
-
-        vec4 t1 = texture(uLtc1, uv);
-        vec4 t2 = texture(uLtc2, uv);
-
-        mat3 Minv = mat3(
-            vec3(t1.x, 0, t1.y),
-            vec3(  0,  1,    0),
-            vec3(t1.z, 0, t1.w)
-        );
-
-        vec3 spec = LTC_Evaluate(N, V, pos, Minv, points, ubTwoSided);
-        // BRDF shadowing and Fresnel
-        spec *= scol*t2.x + (1.0 - scol)*t2.y;
-
-        vec3 diff = LTC_Evaluate(N, V, pos, mat3(1), points, ubTwoSided);
-
-        col = lcol*(spec + dcol*diff);
-    }
-
-    float distToRect;
-    if (RayRectIntersect(ray, rect, distToRect))
-    {
-        if ((distToRect < distToFloor) || !hitFloor)
-        {
-            vec3 pos = ray.origin + ray.dir*distToRect;
-            vec2 uv  = RectUVs(pos, rect);
-            uv = uv*vec2(1, -1) + vec2(0, 1);
-            col = lcol*texture(tex, vec3(uv, 0.0)).rgb;
-            if (!ubTextured)
-                col = lcol;
-        }
-    }
-
-=======
     vec4 t1 = texture(uLtc1, uv);
     vec4 t2 = texture(uLtc2, uv);
     mat3 Minv = mat3(
@@ -796,7 +534,6 @@
     spec *= scol*t2.x + (1.0 - scol)*t2.y;
 
     vec3 diff = LTC_Evaluate(N, V, pos, mat3(1), uQuadPoints, ubTwoSided);
->>>>>>> 479dbb80
 
     col = lcol*(spec + dcol*diff*albedo);
 
