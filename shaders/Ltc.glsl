--- conflicted
+++ resolved
@@ -314,11 +314,7 @@
 {
     if (!ubTexturedLight)
         return vec3(1, 1, 1);
-<<<<<<< HEAD
-    return textureLod(uFilteredMap, uv, lod).rgb;
-=======
     return texture(uFilteredMap, vec3(uv, lod)).rgb;
->>>>>>> ce13da3b
 }
 
 // Use code in 'LTC demo sample'
@@ -483,15 +479,11 @@
             sum = 0.0;
 
         vec3 fetchDir = vsum/len;
-<<<<<<< HEAD
-        colorMap = FetchDiffuseFilteredTexture(LL[0], LL[1], LL[2], LL[3], fetchDir);
-=======
     #ifdef USE_TEXTURE_DIR
         colorMap = FetchDiffuseFilteredTexture(LL[0], LL[1], LL[2], LL[3], fetchDir);
     #else
         colorMap = FetchDiffuseFilteredTexture(LL[0], LL[1], LL[2], LL[3]);
     #endif
->>>>>>> ce13da3b
     }
     else
     {
@@ -522,15 +514,11 @@
         sum = twoSided ? abs(vsum.z) : max(0.0, vsum.z);
 
         vec3 fetchDir = normalize(vsum);
-<<<<<<< HEAD
-        colorMap = FetchDiffuseFilteredTexture(LL[0], LL[1], LL[2], LL[3], fetchDir);
-=======
     #ifdef USE_TEXTURE_DIR
         colorMap = FetchDiffuseFilteredTexture(LL[0], LL[1], LL[2], LL[3], fetchDir);
     #else
         colorMap = FetchDiffuseFilteredTexture(LL[0], LL[1], LL[2], LL[3]);
     #endif
->>>>>>> ce13da3b
     }
 
     // scale by filtered light color
