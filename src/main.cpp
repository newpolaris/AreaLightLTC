--- conflicted
+++ resolved
@@ -106,7 +106,7 @@
     float Roughness = 0.25f;
     float F0 = 0.04f; // fresnel
     glm::vec4 Albedo = glm::vec4(0.5f, 0.5f, 0.5f, 1.f); // additional albedo
-    // tempolar
+    // tempolar values
     bool bUiChanged = false;
     bool bResized = false;
     bool bSampleReset = false;
@@ -195,12 +195,6 @@
     GraphicsTexturePtr m_ScreenColorTex;
     GraphicsFramebufferPtr m_ColorRenderTarget;
     GraphicsDevicePtr m_Device;
-<<<<<<< HEAD
-    GraphicsTexturePtr m_Ltc1Tex;
-    GraphicsTexturePtr m_Ltc2Tex;
-    GraphicsTexturePtr m_Texture;
-=======
->>>>>>> 479dbb80
 };
 
 CREATE_APPLICATION(AreaLight);
@@ -244,36 +238,10 @@
     filteredDesc.setMinFilter(GL_NEAREST);
     filteredDesc.setMagFilter(GL_NEAREST);
     filteredDesc.setAnisotropyLevel(16);
-    m_Texture = m_Device->createTexture(filteredDesc);
-
-<<<<<<< HEAD
-    GraphicsTextureDesc ltcMatDesc;
-    ltcMatDesc.setFilename("resources/ltc_1.dds");
-    ltcMatDesc.setWrapS(GL_CLAMP_TO_EDGE);
-    ltcMatDesc.setWrapT(GL_CLAMP_TO_EDGE);
-    ltcMatDesc.setMinFilter(GL_NEAREST);
-    ltcMatDesc.setMagFilter(GL_LINEAR);
-    m_Ltc1Tex = m_Device->createTexture(ltcMatDesc);
-
-    GraphicsTextureDesc ltcMagDesc;
-    ltcMagDesc.setFilename("resources/ltc_2.dds");
-    ltcMagDesc.setWrapS(GL_CLAMP_TO_EDGE);
-    ltcMagDesc.setWrapT(GL_CLAMP_TO_EDGE);
-    ltcMagDesc.setMinFilter(GL_NEAREST);
-    ltcMagDesc.setMagFilter(GL_LINEAR);
-    m_Ltc2Tex = m_Device->createTexture(ltcMagDesc);
-=======
-    GraphicsTextureDesc filteredDesc;
-    filteredDesc.setFilename("resources/stained_glass.dds");
-    filteredDesc.setWrapS(GL_CLAMP_TO_EDGE);
-    filteredDesc.setWrapT(GL_CLAMP_TO_EDGE);
-    filteredDesc.setMinFilter(GL_LINEAR_MIPMAP_LINEAR);
-    filteredDesc.setMagFilter(GL_LINEAR);
-    filteredDesc.setAnisotropyLevel(16);
     auto filteredTex = m_Device->createTexture(filteredDesc);
 
     GraphicsTextureDesc source;
-    source.setFilename("resources/stained_glass.png");
+    source.setFilename("resources/stained_glass.dds");
     source.setAnisotropyLevel(16);
     auto lightSource = m_Device->createTexture(source);
 
@@ -309,7 +277,6 @@
         world = glm::translate(world, glm::vec3(2.f, 0.f, 8.f));
         m_Models.emplace_back(createPrimitive<SphereMesh>(world, 32));
     }
->>>>>>> 479dbb80
 }
 
 void AreaLight::closeup() noexcept
@@ -433,38 +400,6 @@
 	glViewport(0, 0, getFrameWidth(), getFrameHeight());
 	glClearColor(0.0f, 0.0f, 0.0f, 0.0f);
 	glClearDepthf(1.0f);
-<<<<<<< HEAD
-	glClear(GL_COLOR_BUFFER_BIT | GL_DEPTH_BUFFER_BIT);
-	glPolygonMode(GL_FRONT_AND_BACK, isWireframe() ? GL_LINE : GL_FILL);
-
-    glm::vec2 resolution = glm::vec2((float)getFrameWidth(), (float)getFrameHeight());
-	glm::vec4 mat_ambient = glm::vec4(glm::vec3(0.1f), 1.f);
-	glm::vec4 mat_diffuse = glm::vec4(glm::vec3(0.8f), 1.f);
-	glm::vec4 mat_specular = glm::vec4(glm::vec3(0.8f), 1.f);;
-	glm::vec4 mat_emissive = glm::vec4(0.0f);
-	float mat_shininess = 10.0;
-
-    glm::vec3 dcolor = glm::vec3(1.f, 1.f, 1.f);
-    glm::vec3 scolor = glm::vec3(1.f, 1.f, 1.f);
-
-	m_Shader.bind();
-    m_Shader.setUniform("ubTwoSided", m_Light.m_bTwoSided);
-    m_Shader.setUniform("ubTextured", true);
-    m_Shader.setUniform("uIntensity", m_Light.m_Intensity);
-    m_Shader.setUniform("uView", m_View);
-    m_Shader.setUniform("uResolution", resolution);
-    m_Shader.setUniform("uDcolor", glm::vec3(m_Light.m_Diffuse));
-    m_Shader.setUniform("uScolor", glm::vec3(m_Light.m_Specular));
-    m_Shader.setUniform("uWidth", m_Light.m_Width);
-    m_Shader.setUniform("uHeight", m_Light.m_Height);
-    m_Shader.setUniform("uRotY", m_Light.m_RotY);
-    m_Shader.setUniform("uRotZ", m_Light.m_RotZ);
-    m_Shader.setUniform("uRoughness", m_Light.m_Roughness);
-    m_Shader.bindTexture("uLtc1", m_Ltc1Tex, 0);
-    m_Shader.bindTexture("uLtc2", m_Ltc2Tex, 1);
-    m_Shader.bindTexture("tex", m_Texture, 2);
-    m_ScreenTraingle.draw();
-=======
 	glClear(clearFlag);
 
     // depth pre-pass
@@ -519,7 +454,6 @@
     }
     if (m_Settings.bProgressiveSampling)
         m_Settings.SampleCount += SceneSettings::NumSamples;
->>>>>>> 479dbb80
 }
 
 void AreaLight::keyboardCallback(uint32_t key, bool isPressed) noexcept
