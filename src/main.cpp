#include <GL/glew.h>
#include <glfw3.h>

// GLM for matrix transformation
#include <glm/glm.hpp>
#include <glm/gtc/matrix_transform.hpp>
#include <glm/gtc/type_ptr.hpp> 

#include <tools/gltools.hpp>
#include <tools/SimpleProfile.h>
#include <tools/imgui.h>
#include <tools/TCamera.h>

#include <GLType/GraphicsDevice.h>
#include <GLType/GraphicsData.h>
#include <GLType/OGLDevice.h>
#include <GLType/ProgramShader.h>
#include <GLType/GraphicsFramebuffer.h>

#include <GLType/OGLTexture.h>
#include <GLType/OGLCoreTexture.h>
#include <GLType/OGLCoreFramebuffer.h>

#include <GraphicsTypes.h>
#include <Light.h>
#include <SkyBox.h>
#include <Mesh.h>

#include <fstream>
#include <memory>
#include <vector>
#include <algorithm>
#include <GameCore.h>

typedef std::shared_ptr<class Model> ModelPtr;
typedef std::shared_ptr<class Mesh> MeshPtr;
typedef std::shared_ptr<class Light> LightPtr;
typedef std::vector<MeshPtr> MeshList;
typedef std::vector<ModelPtr> ModelList;
typedef std::vector<LightPtr> LightList;

class Model final
{
public:

    Model() noexcept;
    virtual ~Model() noexcept;

    void appendMesh(MeshPtr&& mesh) noexcept;
    void setWorld(const glm::mat4& world) noexcept;
    void submit(const ShaderPtr& shader) noexcept;

private:

    glm::mat4 m_World;
    MeshList m_Meshes;
};

Model::Model() noexcept
    : m_World(1.f)
{
}

Model::~Model() noexcept
{
}

void Model::appendMesh(MeshPtr&& mesh) noexcept
{
    m_Meshes.emplace_back(std::move(mesh));
}

void Model::setWorld(const glm::mat4& world) noexcept
{
    m_World = world;
}

void Model::submit(const ShaderPtr& shader) noexcept
{
    shader->setUniform("uWorld", m_World);
    for (auto& mesh : m_Meshes)
        mesh->draw();
}

template <typename T, typename... Args>
ModelPtr createPrimitive(const glm::mat4& world, Args&&... args)
{
    auto mesh = std::make_shared<T>(std::forward<Args>(args)...);
    mesh->create();

    ModelPtr model = std::make_shared<Model>();;
    model->appendMesh(mesh);
    model->setWorld(world);
    return model;
}

struct SceneSettings
{
    static const uint32_t NumSamples = 4;
    bool bProgressiveSampling = true;
    bool bGroudTruth = true;
    bool bClipless = true;
    int32_t SampleCount = 0;
    uint32_t LightIndex = 0;
    float JitterAASigma = 0.6f;
    float Roughness = 0.25f;
    float F0 = 0.04f; // fresnel
    glm::vec4 Albedo = glm::vec4(0.5f, 0.5f, 0.5f, 1.f); // additional albedo
    // tempolar
    bool bUiChanged = false;
    bool bResized = false;
    bool bSampleReset = false;
};

static float Halton(int index, float base)
{
    float result = 0.0f;
    float f = 1.0f/base;
    float i = float(index);
    for (;;)
    {
        if (i <= 0.0f)
            break;

        result += f*fmodf(i, base);
        i = floorf(i/base);
        f = f/base;
    }
    return result;
}

static std::vector<glm::vec4> Halton4D(int size, int offset)
{
    std::vector<glm::vec4> s(size);
    for (int i = 0; i < size; i++)
    {
        s[i][0] = Halton(i + offset, 2.0f);
        s[i][1] = Halton(i + offset, 3.0f);
        s[i][2] = Halton(i + offset, 5.0f);
        s[i][3] = Halton(i + offset, 7.0f);
    }
    return s;
}

glm::mat4 jitterProjMatrix(const glm::mat4& proj, int sampleCount, float jitterAASigma, float width, float height)
{
    // Per-frame jitter to camera for AA
    const int frameNum = sampleCount + 1; // Add 1 since otherwise first sample is an outlier

    float u1 = Halton(frameNum, 2.0f);
    float u2 = Halton(frameNum, 3.0f);

    // Gaussian sample
    float phi = 2.0f*glm::pi<float>()*u2;
    float r = jitterAASigma*sqrtf(-2.0f*log(std::max(u1, 1e-7f)));
    float x = r*cos(phi);
    float y = r*sin(phi);

    glm::mat4 ret = proj;
    ret[0].w += x*2.0f/width;
    ret[1].w += y*2.0f/height;

    return ret;
}

class AreaLight final : public gamecore::IGameApp
{
public:
	AreaLight() noexcept;
	virtual ~AreaLight() noexcept;

	virtual void startup() noexcept override;
	virtual void closeup() noexcept override;
	virtual void update() noexcept override;
    virtual void updateHUD() noexcept override;
	virtual void render() noexcept override;

	virtual void keyboardCallback(uint32_t c, bool bPressed) noexcept override;
	virtual void framesizeCallback(int32_t width, int32_t height) noexcept override;
	virtual void motionCallback(float xpos, float ypos, bool bPressed) noexcept override;
	virtual void mouseCallback(float xpos, float ypos, bool bPressed) noexcept override;

	GraphicsDevicePtr createDevice(const GraphicsDeviceDesc& desc) noexcept;

    ShaderPtr submitPerFrameUniformLight(ShaderPtr& shader) noexcept;

private:

    SceneSettings m_Settings;
	TCamera m_Camera;
    LightList m_Lights;
    ModelList m_Models;
    FullscreenTriangleMesh m_ScreenTraingle;
    ProgramShader m_BlitShader;
    GraphicsTexturePtr m_ScreenColorTex;
    GraphicsFramebufferPtr m_ColorRenderTarget;
    GraphicsDevicePtr m_Device;
};

CREATE_APPLICATION(AreaLight);

AreaLight::AreaLight() noexcept
{
}

AreaLight::~AreaLight() noexcept
{
}

void AreaLight::startup() noexcept
{
	m_Camera.setViewParams(glm::vec3(2.0f, 5.0f, 15.0f), glm::vec3(2.0f, 0.0f, 0.0f));
	m_Camera.setMoveCoefficient(0.35f);

	GraphicsDeviceDesc deviceDesc;
#if __APPLE__
	deviceDesc.setDeviceType(GraphicsDeviceType::GraphicsDeviceTypeOpenGL);
#else
	deviceDesc.setDeviceType(GraphicsDeviceType::GraphicsDeviceTypeOpenGLCore);
#endif
	m_Device = createDevice(deviceDesc);
	assert(m_Device);

	light::initialize(m_Device);
	
	m_BlitShader.setDevice(m_Device);
	m_BlitShader.initialize();
	m_BlitShader.addShader(GL_VERTEX_SHADER, "BlitTexture.Vertex");
	m_BlitShader.addShader(GL_FRAGMENT_SHADER, "BlitTexture.Fragment");
	m_BlitShader.link();

    m_ScreenTraingle.create();

    GraphicsTextureDesc filteredDesc;
    filteredDesc.setFilename("resources/stained_glass_filtered.dds");
    filteredDesc.setWrapS(GL_CLAMP_TO_EDGE);
    filteredDesc.setWrapT(GL_CLAMP_TO_EDGE);
    filteredDesc.setMinFilter(GL_LINEAR_MIPMAP_LINEAR);
    filteredDesc.setMagFilter(GL_LINEAR);
    filteredDesc.setAnisotropyLevel(16);
    auto filteredTex = m_Device->createTexture(filteredDesc);

    GraphicsTextureDesc source;
    source.setFilename("resources/stained_glass.dds");
    source.setAnisotropyLevel(16);
    auto lightSource = m_Device->createTexture(source);

	auto rot = glm::angleAxis(glm::half_pi<float>(), glm::vec3(1, 0, 0));
    auto light = std::make_shared<Light>();
	light->setRotation(glm::vec3(90.f, 0, 0));
	light->setPosition(glm::vec3(0, -1, 2));
    light->setTexturedLight(true);
    light->setLightSource(lightSource);
    light->setLightFilterd(filteredTex);
    m_Lights.emplace_back(std::move(light));

    auto backLight = std::make_shared<Light>();
	backLight->setRotation(glm::vec3(-90.f, 0, 0));
	backLight->setPosition(glm::vec3(0, 0, 30));
    backLight->setTexturedLight(false);
    backLight->setLightSource(lightSource);
    backLight->setLightFilterd(filteredTex);
    m_Lights.emplace_back(std::move(backLight));

    // Ground plane
    m_Models.emplace_back(createPrimitive<PlaneMesh>(glm::mat4(1.f)));

    // Simple cube
    {
        glm::mat4 world = glm::mat4(1.f);
        world = glm::translate(world, glm::vec3(-2.f, 1.f, 8.f));
        m_Models.emplace_back(createPrimitive<CubeMesh>(world));
    }
    // Simple sphere
    {
        glm::mat4 world = glm::mat4(1.f);
        world = glm::translate(world, glm::vec3(2.f, 0.f, 8.f));
        m_Models.emplace_back(createPrimitive<SphereMesh>(world, 32));
    }
}

void AreaLight::closeup() noexcept
{
    m_ScreenTraingle.destroy();
    light::shutdown();
}

void AreaLight::update() noexcept
{
    bool bCameraUpdated = m_Camera.update();

    static float preWidth = 0.f;
    static float preHeight = 0.f;

    float width = (float)getFrameWidth();
    float height = (float)getFrameHeight();
    bool bResized = false;
    if (preWidth != width || preHeight != height)
    {
        preWidth = width, preHeight = height;
        bResized = true;
    }
    m_Settings.bSampleReset = (m_Settings.bUiChanged || bCameraUpdated || bResized);
}

void AreaLight::updateHUD() noexcept
{
    bool bUpdated = false;
    float width = (float)getFrameWidth(), height = (float)getFrameHeight();

    ImGui::SetNextWindowPos(
        ImVec2(width - width / 4.f - 10.f, 10.f),
        ImGuiSetCond_FirstUseEver);

    ImGui::Begin("Settings",
        NULL,
        ImVec2(width / 4.0f, height - 20.0f),
        ImGuiWindowFlags_AlwaysAutoResize);
    ImGui::PushItemWidth(180.0f);
    ImGui::Indent();
    {
        // global
        {
            bUpdated |= ImGui::Checkbox("Ground Truth", &m_Settings.bGroudTruth);
            bUpdated |= ImGui::Checkbox("Progressive Sampling", &m_Settings.bProgressiveSampling);
            bUpdated |= ImGui::Checkbox("Use Clipless", &m_Settings.bClipless);
            ImGui::Separator();
            bUpdated |= ImGui::SliderFloat("Roughness", &m_Settings.Roughness, 0.03f, 1.f);
            bUpdated |= ImGui::SliderFloat("Fresnel", &m_Settings.F0, 0.01f, 1.f);
            bUpdated |= ImGui::SliderFloat("Jitter Radius", &m_Settings.JitterAASigma, 0.01f, 2.f);
            ImGui::ColorWheel("Albedo Color:", glm::value_ptr(m_Settings.Albedo), 0.6f);
        }
        ImGui::Separator();
        if (m_Lights.size() > 1)
        {
            auto idx = (float)m_Settings.LightIndex;
            bUpdated |= ImGui::SliderFloat("Light index", &idx, 0.0f, (float)m_Lights.size() - 1);
            m_Settings.LightIndex = (uint32_t)idx;
        }
        ImGui::Separator();
        // Local
        {
<<<<<<< HEAD
            auto idx = m_Settings.LightIndex;
            bUpdated |= ImGui::SliderFloat("Intensity", &m_Lights[idx]->m_Intensity, 0.f, 10.f);
=======
            auto idx = m_Settings.m_LightIndex;
            bUpdated |= ImGui::SliderFloat("Intensity", &m_Lights[idx]->m_Intensity, 0.f, 50.f);
>>>>>>> 0d805e60
            bUpdated |= ImGui::SliderFloat("Width", &m_Lights[idx]->m_Width, 0.1f, 15.f);
            bUpdated |= ImGui::SliderFloat("Height", &m_Lights[idx]->m_Height, 0.1f, 15.f);
            ImGui::Separator();
            bUpdated |= ImGui::SliderFloat("Position X", &m_Lights[idx]->m_Position.x, -30.f, 30.f);
            bUpdated |= ImGui::SliderFloat("Position Y", &m_Lights[idx]->m_Position.y, -30.f, 30.f);
            bUpdated |= ImGui::SliderFloat("Position Z", &m_Lights[idx]->m_Position.z, -30.f, 30.f);
            ImGui::Separator();
            bUpdated |= ImGui::SliderFloat("Rotation X", &m_Lights[idx]->m_Rotation.x, -180.f, 179.f);
            bUpdated |= ImGui::SliderFloat("Rotation Y", &m_Lights[idx]->m_Rotation.y, -180.f, 179.f);
            bUpdated |= ImGui::SliderFloat("Rotation Z", &m_Lights[idx]->m_Rotation.z, -180.f, 179.f);
            ImGui::Separator();
            bUpdated |= ImGui::Checkbox("Tow sided", &m_Lights[idx]->m_bTwoSided);
            bUpdated |= ImGui::Checkbox("Textured Light", &m_Lights[idx]->m_bTexturedLight);
        }
    }
    ImGui::Unindent();
    ImGui::End();

    static glm::vec4 prevAlbedo(0.f);
    if (prevAlbedo != m_Settings.Albedo)
    {
        prevAlbedo = m_Settings.Albedo;
        bUpdated |= true;
    }
    m_Settings.bUiChanged = bUpdated;
}

void AreaLight::render() noexcept
{
    // reset sampling count
    if (m_Settings.bSampleReset)
        m_Settings.SampleCount = 0;

    // set the jittered projection matrix
    auto projection = m_Camera.getProjectionMatrix();
    projection = jitterProjMatrix(
        projection,
        m_Settings.SampleCount/SceneSettings::NumSamples,
        m_Settings.JitterAASigma,
        (float)getFrameWidth(), (float)getFrameHeight());

    auto samples = Halton4D(SceneSettings::NumSamples, m_Settings.SampleCount);

    const RenderingData renderData { 
        m_Settings.bGroudTruth,
        m_Camera.getPosition(),
        m_Camera.getViewMatrix(),
        projection,
        samples
    };

    GLenum clearFlag = GL_DEPTH_BUFFER_BIT;
    if (m_Settings.SampleCount == 0)
        clearFlag |= GL_COLOR_BUFFER_BIT;
    m_Device->setFramebuffer(m_ColorRenderTarget);
	glViewport(0, 0, getFrameWidth(), getFrameHeight());
	glClearColor(0.0f, 0.0f, 0.0f, 0.0f);
	glClearDepthf(1.0f);
	glClear(clearFlag);

    // depth pre-pass
    {
        glColorMask(GL_FALSE, GL_FALSE, GL_FALSE, GL_FALSE);
        glDepthFunc(GL_LEQUAL);
        glDisable(GL_CULL_FACE);
        auto depthLightProgram = Light::BindLightProgram(renderData, true);
        for (auto& light : m_Lights)
            light->submit(depthLightProgram, true);
        glEnable(GL_CULL_FACE);

        auto program = Light::BindProgram(renderData, true);
        for (auto& model : m_Models)
            model->submit(program);
        glColorMask(GL_TRUE, GL_TRUE, GL_TRUE, GL_TRUE);
    }
    // color pass
    {
        glDepthMask(GL_TRUE);
        glDepthFunc(GL_EQUAL);
        glEnable(GL_BLEND);
        glBlendFunc(GL_ONE, GL_ONE); // additive
        glDisable(GL_CULL_FACE);
        auto lightProgram = Light::BindLightProgram(renderData, false);
        for (auto& light : m_Lights)
            light->submit(lightProgram, false);
        glEnable(GL_CULL_FACE);

        auto program = Light::BindProgram(renderData, false);
        program = submitPerFrameUniformLight(program);
        for (auto& light : m_Lights)
        {
            program = light->submitPerLightUniforms(renderData, program);
            for (auto& model : m_Models)
                model->submit(program);
        }
        glDisable(GL_BLEND);
    }
    // TAA resolve, tone mapping
    {
        // TODO: default frame buffer with/without depth test
        glBindFramebuffer(GL_FRAMEBUFFER, 0);
        glViewport(0, 0, getFrameWidth(), getFrameHeight());

        glDisable(GL_DEPTH_TEST);
        m_BlitShader.bind();
        m_BlitShader.bindTexture("uTexSource", m_ScreenColorTex, 0);
        m_BlitShader.setUniform("uSampleCount", m_Settings.SampleCount);
        m_ScreenTraingle.draw();
        glEnable(GL_DEPTH_TEST);
    }
    if (m_Settings.bProgressiveSampling)
        m_Settings.SampleCount += SceneSettings::NumSamples;
}

void AreaLight::keyboardCallback(uint32_t key, bool isPressed) noexcept
{
	switch (key)
	{
	case GLFW_KEY_UP:
		m_Camera.keyboardHandler(MOVE_FORWARD, isPressed);
		break;

	case GLFW_KEY_DOWN:
		m_Camera.keyboardHandler(MOVE_BACKWARD, isPressed);
		break;

	case GLFW_KEY_LEFT:
		m_Camera.keyboardHandler(MOVE_LEFT, isPressed);
		break;

	case GLFW_KEY_RIGHT:
		m_Camera.keyboardHandler(MOVE_RIGHT, isPressed);
		break;

    case GLFW_KEY_1:
        m_Camera.setViewParams(glm::vec3(2.0f, 5.0f, 15.0f), glm::vec3(2.0f, 0.0f, 0.0f));
        m_Settings.bGroudTruth = false;
        m_Settings.bProgressiveSampling = false;
        break;

    case GLFW_KEY_2:
        m_Camera.setViewParams(glm::vec3(0.0f, 1.0f, 11.0f), glm::vec3(0.0f, 1.0f, 0.0f));
        m_Settings.bGroudTruth = false;
        m_Settings.bProgressiveSampling = false;
        m_Settings.m_Roughness = 0.7f;
        m_Settings.m_F0 = 0.04f;
        if (m_Lights.size() > 0)
        {
            m_Lights[0]->setIntensity(15.f);
            m_Lights[0]->setTexturedLight(false);
            m_Lights[0]->m_Width = 1.f;
            m_Lights[0]->m_Height = 1.f;
            m_Lights[0]->m_Position = glm::vec3(0.f, 1.5f, 2.f);
        }
        break;

    case GLFW_KEY_3:
        m_Camera.setViewParams(glm::vec3(0.0f, 1.5f, 11.0f), glm::vec3(0.0f, 1.0f, 0.0f));
        m_Settings.bGroudTruth = false;
        m_Settings.bProgressiveSampling = false;
        m_Settings.m_Roughness = 0.6f;
        m_Settings.m_F0 = 0.8f;
        if (m_Lights.size() > 0)
        {
            m_Lights[0]->setIntensity(8.5f);
            m_Lights[0]->setTexturedLight(false);
            m_Lights[0]->m_Width = 1.f;
            m_Lights[0]->m_Height = 1.f;
            m_Lights[0]->m_Position = glm::vec3(0.f, 1.5f, 2.f);
        }
        break;
    }
}

void AreaLight::framesizeCallback(int32_t width, int32_t height) noexcept
{
	float aspectRatio = (float)width/height;
	m_Camera.setProjectionParams(45.0f, aspectRatio, 0.1f, 100.0f);

    GraphicsTextureDesc colorDesc;
    colorDesc.setWidth(width);
    colorDesc.setHeight(height);
    colorDesc.setFormat(gli::FORMAT_RGBA16_SFLOAT_PACK16);
    m_ScreenColorTex = m_Device->createTexture(colorDesc);

    GraphicsTextureDesc depthDesc;
    depthDesc.setWidth(width);
    depthDesc.setHeight(height);
    depthDesc.setFormat(gli::FORMAT_D24_UNORM_S8_UINT_PACK32);
    auto depthTex = m_Device->createTexture(depthDesc);

    GraphicsFramebufferDesc desc;  
    desc.addComponent(GraphicsAttachmentBinding(m_ScreenColorTex, GL_COLOR_ATTACHMENT0));
    desc.addComponent(GraphicsAttachmentBinding(depthTex, GL_DEPTH_ATTACHMENT));
    
    m_ColorRenderTarget = m_Device->createFramebuffer(desc);;
}

void AreaLight::motionCallback(float xpos, float ypos, bool bPressed) noexcept
{
	const bool mouseOverGui = ImGui::MouseOverArea();
	if (!mouseOverGui && bPressed) m_Camera.motionHandler(int(xpos), int(ypos), false);    
}

void AreaLight::mouseCallback(float xpos, float ypos, bool bPressed) noexcept
{
	const bool mouseOverGui = ImGui::MouseOverArea();
	if (!mouseOverGui && bPressed) m_Camera.motionHandler(int(xpos), int(ypos), true); 
}

GraphicsDevicePtr AreaLight::createDevice(const GraphicsDeviceDesc& desc) noexcept
{
	GraphicsDeviceType deviceType = desc.getDeviceType();

#if __APPLE__
	assert(deviceType != GraphicsDeviceType::GraphicsDeviceTypeOpenGLCore);
#endif

	if (deviceType == GraphicsDeviceType::GraphicsDeviceTypeOpenGL ||
		deviceType == GraphicsDeviceType::GraphicsDeviceTypeOpenGLCore)
    {
        auto device = std::make_shared<OGLDevice>();
        if (device->create(desc))
            return device;
        return nullptr;
    }
    return nullptr;
}

ShaderPtr AreaLight::submitPerFrameUniformLight(ShaderPtr& shader) noexcept
{
    shader->setUniform("uRoughness", m_Settings.Roughness);
    shader->setUniform("uAlbedo2", m_Settings.Albedo);
    shader->setUniform("uF0", m_Settings.F0);
    if (!m_Settings.bGroudTruth)
        shader->setUniform("ubClipless", m_Settings.bClipless);
    return shader;
}<|MERGE_RESOLUTION|>--- conflicted
+++ resolved
@@ -340,13 +340,8 @@
         ImGui::Separator();
         // Local
         {
-<<<<<<< HEAD
             auto idx = m_Settings.LightIndex;
             bUpdated |= ImGui::SliderFloat("Intensity", &m_Lights[idx]->m_Intensity, 0.f, 10.f);
-=======
-            auto idx = m_Settings.m_LightIndex;
-            bUpdated |= ImGui::SliderFloat("Intensity", &m_Lights[idx]->m_Intensity, 0.f, 50.f);
->>>>>>> 0d805e60
             bUpdated |= ImGui::SliderFloat("Width", &m_Lights[idx]->m_Width, 0.1f, 15.f);
             bUpdated |= ImGui::SliderFloat("Height", &m_Lights[idx]->m_Height, 0.1f, 15.f);
             ImGui::Separator();
@@ -491,8 +486,8 @@
         m_Camera.setViewParams(glm::vec3(0.0f, 1.0f, 11.0f), glm::vec3(0.0f, 1.0f, 0.0f));
         m_Settings.bGroudTruth = false;
         m_Settings.bProgressiveSampling = false;
-        m_Settings.m_Roughness = 0.7f;
-        m_Settings.m_F0 = 0.04f;
+        m_Settings.Roughness = 0.7f;
+        m_Settings.F0 = 0.04f;
         if (m_Lights.size() > 0)
         {
             m_Lights[0]->setIntensity(15.f);
@@ -507,8 +502,8 @@
         m_Camera.setViewParams(glm::vec3(0.0f, 1.5f, 11.0f), glm::vec3(0.0f, 1.0f, 0.0f));
         m_Settings.bGroudTruth = false;
         m_Settings.bProgressiveSampling = false;
-        m_Settings.m_Roughness = 0.6f;
-        m_Settings.m_F0 = 0.8f;
+        m_Settings.Roughness = 0.6f;
+        m_Settings.F0 = 0.8f;
         if (m_Lights.size() > 0)
         {
             m_Lights[0]->setIntensity(8.5f);
